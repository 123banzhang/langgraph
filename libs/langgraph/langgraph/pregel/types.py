from collections import deque
from typing import Any, Callable, Literal, NamedTuple, Optional, Type, Union

from langchain_core.runnables import Runnable, RunnableConfig

from langgraph.checkpoint.base import CheckpointMetadata
from langgraph.constants import Interrupt


def default_retry_on(exc: Exception) -> bool:
    import httpx
    import requests

    if isinstance(exc, ConnectionError):
        return True
    if isinstance(
        exc,
        (
            ValueError,
            TypeError,
            ArithmeticError,
            ImportError,
            LookupError,
            NameError,
            SyntaxError,
            RuntimeError,
            ReferenceError,
            StopIteration,
            StopAsyncIteration,
            OSError,
        ),
    ):
        return False
    if isinstance(exc, httpx.HTTPStatusError):
        return 500 <= exc.response.status_code < 600
    if isinstance(exc, requests.HTTPError):
        return 500 <= exc.response.status_code < 600 if exc.response else True
    return True


class RetryPolicy(NamedTuple):
    """Configuration for retrying nodes."""

    initial_interval: float = 0.5
    """Amount of time that must elapse before the first retry occurs. In seconds."""
    backoff_factor: float = 2.0
    """Multiplier by which the interval increases after each retry."""
    max_interval: float = 128.0
    """Maximum amount of time that may elapse between retries. In seconds."""
    max_attempts: int = 3
    """Maximum number of attempts to make before giving up, including the first."""
    jitter: bool = True
    """Whether to add random jitter to the interval between retries."""
    retry_on: Union[
        Type[Exception], tuple[Type[Exception], ...], Callable[[Exception], bool]
    ] = default_retry_on
    """List of exception classes that should trigger a retry, or a callable that returns True for exceptions that should trigger a retry."""


class PregelTask(NamedTuple):
    id: str
    name: str
    error: Optional[Exception] = None
    interrupts: tuple[Interrupt, ...] = ()


class PregelExecutableTask(NamedTuple):
    name: str
    input: Any
    proc: Runnable
    writes: deque[tuple[str, Any]]
    config: RunnableConfig
    triggers: list[str]
    retry_policy: Optional[RetryPolicy]
    id: str


class StateSnapshot(NamedTuple):
    """Snapshot of the state of the graph at the beginning of a step."""

    values: Union[dict[str, Any], Any]
    """Current values of channels"""
    next: tuple[str, ...]
    """The name of the node to execute in each task for this step."""
    config: RunnableConfig
    """Config used to fetch this snapshot"""
    metadata: Optional[CheckpointMetadata]
    """Metadata associated with this snapshot"""
    created_at: Optional[str]
    """Timestamp of snapshot creation"""
    parent_config: Optional[RunnableConfig]
    """Config used to fetch the parent snapshot, if any"""
<<<<<<< HEAD
    subgraph_state_snapshots: Optional[dict[str, "StateSnapshot"]] = None
    """State snapshots of subgraphs represented as a mapping from thread ID suffix to snapshot."""
=======
    tasks: tuple[PregelTask, ...]
    """Tasks to execute in this step. If already attempted, may contain an error."""
>>>>>>> d1b7a787


All = Literal["*"]

StreamMode = Literal["values", "updates", "debug"]
"""How the stream method should emit outputs.

- 'values': Emit all values of the state for each step.
- 'updates': Emit only the node name(s) and updates
    that were returned by the node(s) **after** each step.
- 'debug': Emit debug events for each step.
"""<|MERGE_RESOLUTION|>--- conflicted
+++ resolved
@@ -90,13 +90,10 @@
     """Timestamp of snapshot creation"""
     parent_config: Optional[RunnableConfig]
     """Config used to fetch the parent snapshot, if any"""
-<<<<<<< HEAD
+    tasks: tuple[PregelTask, ...]
+    """Tasks to execute in this step. If already attempted, may contain an error."""
     subgraph_state_snapshots: Optional[dict[str, "StateSnapshot"]] = None
     """State snapshots of subgraphs represented as a mapping from thread ID suffix to snapshot."""
-=======
-    tasks: tuple[PregelTask, ...]
-    """Tasks to execute in this step. If already attempted, may contain an error."""
->>>>>>> d1b7a787
 
 
 All = Literal["*"]

site_name: "LangGraph"
site_description: Build reliable, stateful AI systems, without giving up control
site_url: https://langchain-ai.github.io/langgraph/
repo_url: https://github.com/langchain-ai/langgraph
edit_uri: edit/main/docs/docs/
theme:
  name: material
  custom_dir: overrides
  logo_dark_mode: static/wordmark_light.svg
  logo_light_mode: static/wordmark_dark.svg
  favicon: static/favicon.png
  icon:
    repo: fontawesome/brands/git-alt
  features:
    - announce.dismiss
    - content.code.annotate
    - content.code.copy
    - content.code.select
    - content.tabs.link
    - content.action.edit
    - content.tooltips
    - navigation.indexes
    - navigation.footer
    - navigation.instant
    - navigation.sections
    - navigation.instant.prefetch
    - navigation.instant.progress
    - navigation.path
    - navigation.tabs
    - navigation.top
    - navigation.prune
    - navigation.tracking
    - search.highlight
    - search.share
    - search.suggest
  palette:
    - scheme: default
      primary: white
      accent: gray
      toggle:
        icon: material/brightness-7
        name: Switch to dark mode
    - scheme: slate
      primary: grey
      accent: white
      toggle:
        icon: material/brightness-4
        name: Switch to light mode
  font:
    text: "Public Sans"
    code: "Roboto Mono"
plugins:
  - search:
      separator: '[\s\u200b\-,:!=\[\]()"`/]+|\.(?!\d)|&[lg]t;'
  - autorefs
  - tags
  - mkdocstrings:
      custom_templates: templates
      handlers:
        python:
          import:
            - https://docs.python.org/3/objects.inv
            - https://python.langchain.com/api_reference/objects.inv
          options:
            preload_modules:
              - langchain
              - langchain_core
            enable_inventory: true
            members_order: source
            allow_inspection: true
            heading_level: 2
            show_bases: true
            show_source: false 
            summary: true
            inherited_members: true
            selection:
              docstring_style: google
            docstring_section_style: table
            show_root_toc_entry: false
            show_signature: true
            show_signature_annotations: true
            separate_signature: true
            line_length: 60
            show_symbol_type_heading: true
            show_symbol_type_toc: true
            signature_crossrefs: true
            options:
              filters:
                - "!^_"

nav:
  - Get started:
    - index.md
    - Quickstarts:
      - Agent: agents/agents.md
      - Local server: tutorials/langgraph-platform/local-server.md
      - Deployment: cloud/quick_start.md
    - Key concepts:
      - Common patterns:
        - Agent architectures: concepts/agentic_concepts.md
        - Workflows & agents: tutorials/workflows.md
      - Agent development: agents/overview.md
      - Workflow orchestration:
        - Graphs: concepts/low_level.md
        - Subgraphs: concepts/subgraphs.md
        - Runtime: concepts/pregel.md
        - Functional API: concepts/functional_api.md
      - LangGraph Platform:
        - Overview: concepts/langgraph_platform.md
        - Components:
          - Overview: concepts/langgraph_components.md
          - LangGraph Server: concepts/langgraph_server.md
          - LangGraph CLI: concepts/langgraph_cli.md
          - LangGraph Studio: concepts/langgraph_studio.md
          - LangGraph SDK: concepts/sdk.md
        - Plans & pricing: concepts/plans.md
        - Application structure: concepts/application_structure.md
        - Scalability & resilience: concepts/scalability_and_resilience.md
    - Core capabilities:
      - Streaming: concepts/streaming.md
      - Persistence: concepts/persistence.md
      - Durable execution: concepts/durable_execution.md
      - Memory: concepts/memory.md
      - Tools: concepts/tools.md
      - Human-in-the-loop: concepts/human_in_the_loop.md
      - Breakpoints: concepts/breakpoints.md
      - Time travel: concepts/time-travel.md
      - Multi-agent: concepts/multi_agent.md
    - Platform capabilities:
      - Authentication & access control: concepts/auth.md
      - Assistants: #COMBINE
        - Overview: concepts/assistants.md
        - Threads: cloud/concepts/threads.md
        - Runs: cloud/concepts/runs.md
      - Double-texting: concepts/double_texting.md
      - Webhooks: cloud/concepts/webhooks.md
      - Cron jobs: cloud/concepts/cron_jobs.md
      - Deployment:
        - Overview: concepts/deployment_options.md
        - Data plane: concepts/langgraph_data_plane.md
        - Control plane: concepts/langgraph_control_plane.md
        - Deployment options:
          - Cloud SaaS: concepts/langgraph_cloud.md
          - Self-Hosted Data Plane: concepts/langgraph_self_hosted_data_plane.md
          - Self-Hosted Control Plane: concepts/langgraph_self_hosted_control_plane.md
          - Standalone Container: concepts/langgraph_standalone_container.md
    
  - Guides:
    - Prebuilt agents:
      - agents/run_agents.md
<<<<<<< HEAD
    - LangGraph APIs:
      - Use the Graph API: how-tos/graph-api.ipynb
      - Use the Functional API: how-tos/use-functional-api.md
    - Models:
      - Basic implementation: agents/models.md
    - Streaming:
      - Stream outputs: how-tos/streaming.md
      - Use Server API: cloud/how-tos/streaming.md
    - Persistence: how-tos/persistence.ipynb
    - Context:
      - Basic implementation: agents/context.md
    - Memory:
      - Basic implementation: agents/memory.md
      - Custom implementation: how-tos/memory.ipynb
    - Human-in-the-loop:
      - Basic implementation: agents/human-in-the-loop.md
      - Custom implementation: how-tos/human_in_the_loop/add-human-in-the-loop.md
      - Production-ready implementation:
        - cloud/how-tos/add-human-in-the-loop.md
        - cloud/how-tos/human_in_the_loop_time_travel.md
    - Breakpoints:
      - Custom implementation: how-tos/human_in_the_loop/breakpoints.ipynb
      - Production-ready implementation: cloud/how-tos/human_in_the_loop_breakpoint.md
    - Tools:
      - Basic implementation: agents/tools.md
      - Custom implementation: how-tos/tool-calling.ipynb
    - Subgraphs: how-tos/subgraph.ipynb
    - Multi-agent:
      - Basic implementation: agents/multi-agent.md
      - Custom implementation: how-tos/multi_agent.ipynb
    - MCP:
      - Basic implementation: agents/mcp.md
      - Production-ready implementation: concepts/server-mcp.md
    - Deployment:
      - Basic deployment: agents/deployment.md
      - Set up your application:
        - Use requirements.txt: cloud/deployment/setup.md
        - Use pyproject.toml: cloud/deployment/setup_pyproject.md
        - Use JavaScript: cloud/deployment/setup_javascript.md
        - Use custom Docker: cloud/deployment/custom_docker.md
      - Deploy to production:
         - Cloud SaaS: cloud/deployment/cloud.md
         - Self-Hosted Data Plane: cloud/deployment/self_hosted_data_plane.md
         - Self-Hosted Control Plane: cloud/deployment/self_hosted_control_plane.md
         - Standalone Container: cloud/deployment/standalone_container.md
    - Evaluation:
      - Basic implementation: agents/evals.md
    - Commercial-only capabilities:
      - LangGraph Studio:
        - Quickstart: cloud/how-tos/studio/quick_start.md
        - cloud/how-tos/invoke_studio.md
        - cloud/how-tos/studio/manage_assistants.md
        - cloud/how-tos/threads_studio.md
        - cloud/how-tos/iterate_graph_studio.md
        - cloud/how-tos/clone_traces_studio.md
        - cloud/how-tos/datasets_studio.md
=======
      - agents/streaming.md
      - agents/models.md
      - agents/tools.md
      - agents/mcp.md
      - agents/context.md
      - agents/memory.md
      - agents/human-in-the-loop.md
      - agents/multi-agent.md
      - agents/evals.md
      - agents/deployment.md
      - agents/ui.md
    - LangGraph framework:
      - Agent architectures:
        - Overview: concepts/agentic_concepts.md
        - Workflows & agents: tutorials/workflows.md
      - Graphs:
        - Overview: concepts/low_level.md
        - Runtime overview: concepts/pregel.md
        - Use the Graph API: how-tos/graph-api.ipynb
      - Streaming:
          - Overview: concepts/streaming.md
          - "Stream outputs": how-tos/streaming.md
      - Persistence:
        - Overview: concepts/persistence.md
        - concepts/durable_execution.md
        - how-tos/persistence.ipynb
      - Memory:
        - Overview: concepts/memory.md
        - Manage memory: how-tos/memory.ipynb
      - Human-in-the-loop:
        - Overview: concepts/human_in_the_loop.md
        - how-tos/human_in_the_loop/add-human-in-the-loop.md
      - Breakpoints:
        - Overview: concepts/breakpoints.md
        - how-tos/human_in_the_loop/breakpoints.ipynb
      - Time travel:
        - Overview: concepts/time-travel.md
        - how-tos/human_in_the_loop/time-travel.ipynb
      - Tools:
        - Overview: concepts/tools.md
        - how-tos/tool-calling.ipynb
      - Subgraphs:
        - Overview: concepts/subgraphs.md
        - how-tos/subgraph.ipynb
      - Multi-agent:
        - Overview: concepts/multi_agent.md
        - how-tos/multi_agent.ipynb
      - Functional API:
        - Overview: concepts/functional_api.md
        - how-tos/use-functional-api.md

    - LangGraph Platform:
      - Overview: concepts/langgraph_platform.md
      - Get started:
        - Quickstart: tutorials/langgraph-platform/local-server.md
        - Deployment quickstart: cloud/quick_start.md
      - Components:
        - Overview: concepts/langgraph_components.md
        - LangGraph Server:
          - Overview: concepts/langgraph_server.md
          - Application structure:
            - Overview: concepts/application_structure.md
            - cloud/deployment/setup.md
            - cloud/deployment/setup_pyproject.md
            - cloud/deployment/setup_javascript.md
            - cloud/deployment/custom_docker.md
        - LangGraph CLI: concepts/langgraph_cli.md
        - LangGraph Studio:
          - Overview: concepts/langgraph_studio.md
          - Quickstart: cloud/how-tos/studio/quick_start.md
          - cloud/how-tos/invoke_studio.md
          - cloud/how-tos/studio/manage_assistants.md
          - cloud/how-tos/threads_studio.md
          - cloud/how-tos/iterate_graph_studio.md
          - cloud/how-tos/studio/run_evals.md
          - cloud/how-tos/clone_traces_studio.md
          - cloud/how-tos/datasets_studio.md
        - LangGraph SDK: concepts/sdk.md
      - Data management:
        - Add semantic search: cloud/deployment/semantic_search.md
        - Add TTLs: how-tos/ttl/configure_ttl.md
>>>>>>> 1309243b
      - Authentication & access control:
        - how-tos/auth/custom_auth.md
        - how-tos/auth/openapi_security.md
      - Assistants:
        - cloud/how-tos/configuration_cloud.md
        - Threads: cloud/how-tos/use_threads.md
        - Runs:
          - cloud/how-tos/background_run.md
          - cloud/how-tos/same-thread.md
          - cloud/how-tos/cron_jobs.md
          - cloud/how-tos/stateless_runs.md
          - cloud/how-tos/configurable_headers.md
      - Double-texting:
        - cloud/how-tos/interrupt_concurrent.md
        - cloud/how-tos/rollback_concurrent.md
        - cloud/how-tos/reject_concurrent.md
        - cloud/how-tos/enqueue_concurrent.md
      - Webhooks: cloud/how-tos/webhooks.md
      - Cron jobs: cloud/how-tos/cron_jobs.md
      - Server customization:
        - how-tos/http/custom_lifespan.md
        - how-tos/http/custom_middleware.md
        - how-tos/http/custom_routes.md
      - Data management:
        - Add semantic search: cloud/deployment/semantic_search.md
        - Add TTLs: how-tos/ttl/configure_ttl.md

  - Reference:
    - reference/index.md
    - LangGraph:
      - Graphs: reference/graphs.md
      - Functional API: reference/func.md
      - Pregel: reference/pregel.md
      - Checkpointing: reference/checkpoints.md
      - Storage: reference/store.md
      - Caching: reference/cache.md
      - Types: reference/types.md
      - Config: reference/config.md
      - Errors: reference/errors.md
      - Constants: reference/constants.md
      - Channels: reference/channels.md
    - Prebuilt:
      - Agents: reference/agents.md
      - Supervisor: reference/supervisor.md
      - Swarm: reference/swarm.md
      - MCP Adapters: reference/mcp.md
    - LangGraph Platform:
      - Server API: cloud/reference/api/api_ref.md
      - CLI: cloud/reference/cli.md
      - SDK (Python): cloud/reference/sdk/python_sdk_ref.md
      - SDK (JS/TS): cloud/reference/sdk/js_ts_sdk_ref.md
      - RemoteGraph: reference/remote_graph.md
      - Environment variables: cloud/reference/env_var.md

  - Examples:
    - LangGraph basics:
      -  concepts/why-langgraph.md
      -  Build a basic chatbot: tutorials/get-started/1-build-basic-chatbot.md
      -  tutorials/get-started/2-add-tools.md
      -  tutorials/get-started/3-add-memory.md
      -  Add human-in-the-loop: tutorials/get-started/4-human-in-the-loop.md
      -  tutorials/get-started/5-customize-state.md
      -  tutorials/get-started/6-time-travel.md
    - Template applications: concepts/template_applications.md  # TODO: make tutorial
    - Agentic RAG: tutorials/rag/langgraph_agentic_rag.ipynb
    - Agent Supervisor: tutorials/multi_agent/agent_supervisor.ipynb
    - SQL agent: tutorials/sql-agent.ipynb
    - Prebuilt chat UI: agents/ui.md
    - Graph runs in LangSmith: how-tos/run-id-langsmith.ipynb
    - LangGraph Platform:
      - Authentication:
        - tutorials/auth/getting_started.md
        - tutorials/auth/resource_auth.md
        - tutorials/auth/add_auth_server.md
      - Rebuild graph at runtime: cloud/deployment/graph_rebuild.md
      - Use RemoteGraph: how-tos/use-remote-graph.md
      - Deploy CrewAI, AutoGen, and other frameworks: how-tos/autogen-langgraph-platform.ipynb
        # combine with how-tos/autogen-integration.ipynb
      - Front-end and generative UI:
        - Integrate LangGraph into a React app: cloud/how-tos/use_stream_react.md
        - Implement generative UI with LangGraph: cloud/how-tos/generative_ui_react.md

  - Additional resources:
    - agents/prebuilt.md # NOTE: prebuilt.md is auto-generated by `make build-prebuilt`
    - LangGraph Academy course: https://academy.langchain.com/courses/intro-to-langgraph
    - Case studies: adopters.md
    - concepts/faq.md
    - llms.txt: llms-txt-overview.md
    - Troubleshooting:
        - Errors:
          - troubleshooting/errors/index.md
          - troubleshooting/errors/GRAPH_RECURSION_LIMIT.md
          - troubleshooting/errors/INVALID_CONCURRENT_GRAPH_UPDATE.md
          - troubleshooting/errors/INVALID_GRAPH_NODE_RETURN_VALUE.md
          - troubleshooting/errors/MULTIPLE_SUBGRAPHS.md
          - troubleshooting/errors/INVALID_CHAT_HISTORY.md
          - troubleshooting/errors/INVALID_LICENSE.md
        - LangGraph Studio: troubleshooting/studio.md
    

markdown_extensions:
  - abbr
  - admonition
  - pymdownx.details
  - attr_list
  - def_list
  - footnotes
  - md_in_html
  - pymdownx.superfences
  - pymdownx.tabbed:
      alternate_style: true
  - toc:
      permalink: true
  - pymdownx.arithmatex:
      generic: true
  - pymdownx.betterem:
      smart_enable: all
  - pymdownx.caret
  - pymdownx.details
  - pymdownx.emoji:
      emoji_generator: !!python/name:material.extensions.emoji.to_svg
      emoji_index: !!python/name:material.extensions.emoji.twemoji
  - pymdownx.highlight:
      anchor_linenums: true
      line_spans: __span
      use_pygments: true
      pygments_lang_class: true
  - pymdownx.inlinehilite
  - pymdownx.keys
  - pymdownx.magiclink:
      normalize_issue_symbols: true
      repo_url_shorthand: true
      user: langchain-ai
      repo: langgraph
  - pymdownx.mark
  - pymdownx.smartsymbols
  - pymdownx.snippets:
      auto_append:
        - includes/mkdocs.md
  - pymdownx.superfences:
      custom_fences:
        - name: mermaid
          class: mermaid
          format: !!python/name:pymdownx.superfences.fence_code_format
  - pymdownx.tabbed:
      alternate_style: true
      combine_header_slug: true
  - pymdownx.tasklist:
      custom_checkbox: true
  - markdown_include.include:
      base_path: ./
  - github-callouts
hooks:
  - _scripts/notebook_hooks.py
extra:
  social:
    - icon: fontawesome/brands/js
      link: https://langchain-ai.github.io/langgraphjs/
    - icon: fontawesome/brands/github
      link: https://github.com/langchain-ai/langgraph
    - icon: fontawesome/brands/twitter
      link: https://twitter.com/LangChainAI
validation:
  # https://www.mkdocs.org/user-guide/configuration/
  # We are still raising for omitted files because they determine the breadcrumbs for pages.
  omitted_files: info 
  absolute_links: warn
  unrecognized_links: warn
  anchors: warn
  # this is needed to handle headers with anchors for nav
  not_found: info
copyright: >
  Copyright &copy; 2025 LangChain, Inc | <a href="#__consent">Consent Preferences</a>
extra_css:
  - stylesheets/navigation_title_ovverides.css
  - stylesheets/version_admonitions.css
  - stylesheets/logos.css
  - stylesheets/sticky_navigation.css
  - stylesheets/agent_graph_widget.css
<|MERGE_RESOLUTION|>--- conflicted
+++ resolved
@@ -148,7 +148,6 @@
   - Guides:
     - Prebuilt agents:
       - agents/run_agents.md
-<<<<<<< HEAD
     - LangGraph APIs:
       - Use the Graph API: how-tos/graph-api.ipynb
       - Use the Functional API: how-tos/use-functional-api.md
@@ -196,98 +195,16 @@
          - Standalone Container: cloud/deployment/standalone_container.md
     - Evaluation:
       - Basic implementation: agents/evals.md
-    - Commercial-only capabilities:
+    - Platform capabilities:
       - LangGraph Studio:
         - Quickstart: cloud/how-tos/studio/quick_start.md
         - cloud/how-tos/invoke_studio.md
         - cloud/how-tos/studio/manage_assistants.md
         - cloud/how-tos/threads_studio.md
         - cloud/how-tos/iterate_graph_studio.md
+        - cloud/how-tos/studio/run_evals.md
         - cloud/how-tos/clone_traces_studio.md
         - cloud/how-tos/datasets_studio.md
-=======
-      - agents/streaming.md
-      - agents/models.md
-      - agents/tools.md
-      - agents/mcp.md
-      - agents/context.md
-      - agents/memory.md
-      - agents/human-in-the-loop.md
-      - agents/multi-agent.md
-      - agents/evals.md
-      - agents/deployment.md
-      - agents/ui.md
-    - LangGraph framework:
-      - Agent architectures:
-        - Overview: concepts/agentic_concepts.md
-        - Workflows & agents: tutorials/workflows.md
-      - Graphs:
-        - Overview: concepts/low_level.md
-        - Runtime overview: concepts/pregel.md
-        - Use the Graph API: how-tos/graph-api.ipynb
-      - Streaming:
-          - Overview: concepts/streaming.md
-          - "Stream outputs": how-tos/streaming.md
-      - Persistence:
-        - Overview: concepts/persistence.md
-        - concepts/durable_execution.md
-        - how-tos/persistence.ipynb
-      - Memory:
-        - Overview: concepts/memory.md
-        - Manage memory: how-tos/memory.ipynb
-      - Human-in-the-loop:
-        - Overview: concepts/human_in_the_loop.md
-        - how-tos/human_in_the_loop/add-human-in-the-loop.md
-      - Breakpoints:
-        - Overview: concepts/breakpoints.md
-        - how-tos/human_in_the_loop/breakpoints.ipynb
-      - Time travel:
-        - Overview: concepts/time-travel.md
-        - how-tos/human_in_the_loop/time-travel.ipynb
-      - Tools:
-        - Overview: concepts/tools.md
-        - how-tos/tool-calling.ipynb
-      - Subgraphs:
-        - Overview: concepts/subgraphs.md
-        - how-tos/subgraph.ipynb
-      - Multi-agent:
-        - Overview: concepts/multi_agent.md
-        - how-tos/multi_agent.ipynb
-      - Functional API:
-        - Overview: concepts/functional_api.md
-        - how-tos/use-functional-api.md
-
-    - LangGraph Platform:
-      - Overview: concepts/langgraph_platform.md
-      - Get started:
-        - Quickstart: tutorials/langgraph-platform/local-server.md
-        - Deployment quickstart: cloud/quick_start.md
-      - Components:
-        - Overview: concepts/langgraph_components.md
-        - LangGraph Server:
-          - Overview: concepts/langgraph_server.md
-          - Application structure:
-            - Overview: concepts/application_structure.md
-            - cloud/deployment/setup.md
-            - cloud/deployment/setup_pyproject.md
-            - cloud/deployment/setup_javascript.md
-            - cloud/deployment/custom_docker.md
-        - LangGraph CLI: concepts/langgraph_cli.md
-        - LangGraph Studio:
-          - Overview: concepts/langgraph_studio.md
-          - Quickstart: cloud/how-tos/studio/quick_start.md
-          - cloud/how-tos/invoke_studio.md
-          - cloud/how-tos/studio/manage_assistants.md
-          - cloud/how-tos/threads_studio.md
-          - cloud/how-tos/iterate_graph_studio.md
-          - cloud/how-tos/studio/run_evals.md
-          - cloud/how-tos/clone_traces_studio.md
-          - cloud/how-tos/datasets_studio.md
-        - LangGraph SDK: concepts/sdk.md
-      - Data management:
-        - Add semantic search: cloud/deployment/semantic_search.md
-        - Add TTLs: how-tos/ttl/configure_ttl.md
->>>>>>> 1309243b
       - Authentication & access control:
         - how-tos/auth/custom_auth.md
         - how-tos/auth/openapi_security.md
